--- conflicted
+++ resolved
@@ -2,11 +2,8 @@
 mod audio;
 mod battery;
 mod cpu;
-<<<<<<< HEAD
+mod disk;
 mod focused_window;
-=======
-mod disk;
->>>>>>> 315608a0
 mod host;
 mod ip;
 #[cfg(windows)]
